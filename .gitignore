--- conflicted
+++ resolved
@@ -26,9 +26,5 @@
 #Idea
 .idea
 
-<<<<<<< HEAD
-#metadata
-=======
 # MacOS specific
->>>>>>> 6ea191b8
 .DS_Store